--- conflicted
+++ resolved
@@ -32,10 +32,7 @@
     private nextVarId: number = 1;
     private solver: any = null;
     private solved: boolean = false;
-<<<<<<< HEAD
-=======
     private clauseCount: number = 0;
->>>>>>> 280cd697
 
     constructor() {
         this.initializeSolver();
@@ -104,10 +101,7 @@
         }
         
         this.solver.add_clause(literals);
-<<<<<<< HEAD
-=======
         this.clauseCount++;
->>>>>>> 280cd697
     }
 
     /**
@@ -140,7 +134,6 @@
         const rawModel = this.solver.get_model();
         if (!rawModel) {
             return null;
-<<<<<<< HEAD
         }
         
         const model: Record<string, boolean> = {};
@@ -149,16 +142,6 @@
             model[varName] = Boolean(rawModel[varId - 1]);
         }
         
-=======
-        }
-        
-        const model: Record<string, boolean> = {};
-        for (const [varName, varId] of this.variableMap.entries()) {
-            // JSMiniSolvers uses 0-based array but 1-based variable IDs
-            model[varName] = Boolean(rawModel[varId - 1]);
-        }
-        
->>>>>>> 280cd697
         return model;
     }
 
@@ -178,8 +161,6 @@
      */
     getVariableCount(): number {
         return this.nextVarId - 1;
-<<<<<<< HEAD
-=======
     }
 
     /**
@@ -187,7 +168,6 @@
      */
     getClauseCount(): number {
         return this.clauseCount;
->>>>>>> 280cd697
     }
 
     /**
@@ -205,10 +185,7 @@
         this.reverseMap.clear();
         this.nextVarId = 1;
         this.solved = false;
-<<<<<<< HEAD
-=======
         this.clauseCount = 0;
->>>>>>> 280cd697
         this.initializeSolver();
     }
 }