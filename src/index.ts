import { runAdvancedSATTests } from './advanced-tests';
import { testSetupFunction } from './setup-tests';
<<<<<<< HEAD
import { runSATOperatorTests } from './sat-operator-tests';
=======
import { registerTroubleBrewing } from './trouble-brewing-roles';
import { troubleBrewing } from './scripts';
import { BagLegalityValidator } from './bag-compiler';
import { SATSolver } from './solver';
>>>>>>> 280cd697

console.log("Hello BOTC DSL!");

export async function main() {
    console.log("Blood on the Clocktower DSL prototype starting...");
    
    // Register all Trouble Brewing roles
    registerTroubleBrewing();
    console.log("✅ Registered Trouble Brewing roles");
    
    // Test setup function
    testSetupFunction();
    
    // Run SAT solver tests
    await runAdvancedSATTests();
    
<<<<<<< HEAD
    // Test SAT logical operators
    await runSATOperatorTests();
=======
    // Test SAT solver constraint parsing
    await testSATConstraintParsing();
    
    // Test bag legality validation
    await testBagLegality();
    
    // Test generative setup  
    await testGenerativeSetup();
>>>>>>> 280cd697
    
    console.log("\n✅ Ready for BOTC modeling!");
}

async function testBagLegality() {
    console.log("\n=== Testing Bag Legality Validation ===");
    
    const validator = new BagLegalityValidator();
    
    // Test 1: Legal setup with Baron (7 players)
    // Baron forces: 3 Townsfolk, 2 Outsiders, 1 Minion, 1 Demon (instead of base 5,0,1,1)
    console.log("\n--- Test 1: Legal Baron setup (7 players) ---");
    const problem1 = {
        script: troubleBrewing,
        playerCount: 7,
        selectedRoles: ['chef', 'empath', 'investigator', 'recluse', 'saint', 'baron', 'imp'],
        inPlayDistribution: { Townsfolk: 3, Outsider: 2, Minion: 1, Demon: 1 },
        physicalBag: new Map([
            ['chef', 1], ['empath', 1], ['investigator', 1],  // 3 townsfolk
            ['recluse', 1], ['saint', 1],  // 2 outsiders  
            ['baron', 1],  // 1 minion
            ['imp', 1]     // 1 demon
        ])
    };
    
    const result1 = await validator.checkBagLegality(problem1);
    console.log("Result:", result1.legal ? "LEGAL" : "ILLEGAL");
    
    // Test 2: Illegal setup - trying to use base distribution when Baron is present
    console.log("\n--- Test 2: Illegal setup - base distribution with Baron present ---");
    const problem2 = {
        script: troubleBrewing,
        playerCount: 7,
        selectedRoles: ['washerwoman', 'librarian', 'investigator', 'chef', 'empath', 'baron', 'imp'],
        inPlayDistribution: { Townsfolk: 5, Outsider: 0, Minion: 1, Demon: 1 }, // Base distribution - wrong when Baron present
        physicalBag: new Map([
            ['washerwoman', 1], ['librarian', 1], ['investigator', 1], ['chef', 1], ['empath', 1], // 5 townsfolk
            ['baron', 1],  // 1 minion
            ['imp', 1]     // 1 demon
        ])
    };
    
    const result2 = await validator.checkBagLegality(problem2);
    console.log("Result:", result2.legal ? "LEGAL" : "ILLEGAL");
    
    // Test 3: Legal Drunk setup - physical bag has extra Townsfolk token
    console.log("\n--- Test 3: Legal Drunk setup - physical bag mismatch ---");
    const problem3 = {
        script: troubleBrewing,
        playerCount: 7,
        selectedRoles: ['chef', 'empath', 'investigator', 'recluse', 'drunk', 'baron', 'imp'],
        inPlayDistribution: { Townsfolk: 3, Outsider: 2, Minion: 1, Demon: 1 }, // Baron effect: base 5,0 -> 3,2
        physicalBag: new Map([
            ['chef', 1], ['empath', 1], ['investigator', 1], // 3 townsfolk tokens
            ['washerwoman', 1], // Extra townsfolk token (instead of drunk token) = 4 total townsfolk  
            ['recluse', 1], // 1 outsider token (recluse stays in bag)
            // Note: no 'drunk' token in physical bag - it's been substituted with 'washerwoman'
            ['baron', 1],   // 1 minion
            ['imp', 1]      // 1 demon
            // Physical counts: 4 townsfolk, 1 outsider, 1 minion, 1 demon
        ])
    };
    
    const result3 = await validator.checkBagLegality(problem3);
    console.log("Result:", result3.legal ? "LEGAL" : "ILLEGAL");
    
    // Test 4: Illegal Drunk setup - physical bag doesn't account for substitution 
    console.log("\n--- Test 4: Illegal Drunk setup - no token substitution ---");
    const problem4 = {
        script: troubleBrewing,
        playerCount: 7,
        selectedRoles: ['chef', 'empath', 'investigator', 'recluse', 'drunk', 'baron', 'imp'],
        inPlayDistribution: { Townsfolk: 3, Outsider: 2, Minion: 1, Demon: 1 }, // Baron effect: base 5,0 -> 3,2
        physicalBag: new Map([
            ['chef', 1], ['empath', 1], ['investigator', 1], // 3 townsfolk tokens
            ['recluse', 1], ['drunk', 1], // Wrong! Drunk token should NOT be in physical bag
            ['baron', 1],   // 1 minion
            ['imp', 1]      // 1 demon
            // Physical counts: 3 townsfolk, 2 outsider, 1 minion, 1 demon - wrong, should be 4,1,1,1
        ])
    };
    
    const result4 = await validator.checkBagLegality(problem4);
    console.log("Result:", result4.legal ? "LEGAL" : "ILLEGAL");
    
    // Test 5: Simple Drunk test - 6 players
    console.log("\n--- Test 5: Simple Drunk test (6 players) ---");
    console.log("Base 6p: 3 townsfolk, 1 outsider, 1 minion, 1 demon");
    console.log("With Drunk: in-play has 1 outsider, physical bag should have extra townsfolk");
    const problem5 = {
        script: troubleBrewing,
        playerCount: 6,
        selectedRoles: ['chef', 'empath', 'investigator', 'drunk', 'poisoner', 'imp'],
        inPlayDistribution: { Townsfolk: 3, Outsider: 1, Minion: 1, Demon: 1 }, // Drunk counts as outsider in-play
        physicalBag: new Map([
            ['chef', 1], ['empath', 1], ['investigator', 1], ['washerwoman', 1], // 4 townsfolk tokens (extra one)
            // No drunk token in physical bag - it's been substituted
            ['poisoner', 1],   // 1 minion
            ['imp', 1]         // 1 demon
            // Physical counts: 4 townsfolk, 0 outsider, 1 minion, 1 demon
        ])
    };
    
    const result5 = await validator.checkBagLegality(problem5);
    console.log("Result:", result5.legal ? "LEGAL" : "ILLEGAL");
}

async function testGenerativeSetup() {
    console.log("\n=== Testing Generative Setup (SAT solver picks a legal setup) ===");
    
    const validator = new BagLegalityValidator();
    
    // Test bag generation for 8 players
    const result = await validator.generateLegalBag(troubleBrewing, 8);
    
    if (result.success) {
        console.log("✅ SAT solver generated a legal setup!");
        
        console.log("\n--- Generated Setup ---");
        console.log("Selected roles:", result.selectedRoles);
        console.log("In-play distribution:", result.inPlayDistribution);
        
        console.log("\n--- Physical Bag ---");
        if (result.physicalBag) {
            for (const [roleId, count] of result.physicalBag) {
                console.log(`${roleId}: ${count}`);
            }
        }
        
        // Verify the generated setup by validating it
        console.log("\n--- Verifying Generated Setup ---");
        const verification = await validator.checkBagLegality({
            script: troubleBrewing,
            playerCount: 8,
            selectedRoles: result.selectedRoles!,
            inPlayDistribution: result.inPlayDistribution!,
            physicalBag: result.physicalBag!
        });
        
        console.log("Verification result:", verification.legal ? "VALID ✅" : "INVALID ❌");
        
    } else {
        console.log("❌ Failed to generate legal setup - constraints may be unsatisfiable!");
    }
    
    // Test generation with preferences
    console.log("\n" + "=".repeat(60));
    console.log("Testing preference-based generation...");
    
    // Test: Must include Drunk
    console.log("\n--- Generating with Drunk (forces Baron for 8 players) ---");
    const drunkResult = await validator.generateLegalBag(troubleBrewing, 8, {
        mustInclude: ['drunk']
    });
    
    if (drunkResult.success) {
        console.log("✅ Generated setup with Drunk!");
        console.log("Selected roles:", drunkResult.selectedRoles);
        console.log("In-play distribution:", drunkResult.inPlayDistribution);
        
        // Verify the setup
        const drunkVerification = await validator.checkBagLegality({
            script: troubleBrewing,
            playerCount: 8,
            selectedRoles: drunkResult.selectedRoles!,
            inPlayDistribution: drunkResult.inPlayDistribution!,
            physicalBag: drunkResult.physicalBag!
        });
        console.log("Verification:", drunkVerification.legal ? "VALID ✅" : "INVALID ❌");
    } else {
        console.log("❌ Failed to generate setup with Drunk");
    }
    
    // Test: Must include Baron
    console.log("\n--- Generating with Baron (modifies base distribution) ---");
    const baronResult = await validator.generateLegalBag(troubleBrewing, 7, {
        mustInclude: ['baron']
    });
    
    if (baronResult.success) {
        console.log("✅ Generated setup with Baron!");
        console.log("Selected roles:", baronResult.selectedRoles);
        console.log("In-play distribution:", baronResult.inPlayDistribution);
        
        // Verify the setup
        const baronVerification = await validator.checkBagLegality({
            script: troubleBrewing,
            playerCount: 7,
            selectedRoles: baronResult.selectedRoles!,
            inPlayDistribution: baronResult.inPlayDistribution!,
            physicalBag: baronResult.physicalBag!
        });
        console.log("Verification:", baronVerification.legal ? "VALID ✅" : "INVALID ❌");
    } else {
        console.log("❌ Failed to generate setup with Baron");
    }
    
    // Test: 7-player base game (should be easy)
    console.log("\n--- Generating basic 7-player setup ---");
    const basic7Result = await validator.generateLegalBag(troubleBrewing, 7);
    
    if (basic7Result.success) {
        console.log("✅ Generated basic 7-player setup!");
        console.log("Selected roles:", basic7Result.selectedRoles);
        console.log("In-play distribution:", basic7Result.inPlayDistribution);
        console.log("Expected: 5 Townsfolk, 0 Outsiders, 1 Minion, 1 Demon");
    } else {
        console.log("❌ Failed to generate basic 7-player setup");
    }
    
    // Test: 7-player with Drunk (should force Baron to create outsider slots)
    console.log("\n--- Generating 7-player with Drunk (should infer Baron needed) ---");
    const drunk7Result = await validator.generateLegalBag(troubleBrewing, 7, {
        mustInclude: ['drunk']
    });
    
    if (drunk7Result.success) {
        console.log("✅ Generated 7-player setup with Drunk!");
        console.log("Selected roles:", drunk7Result.selectedRoles);
        console.log("In-play distribution:", drunk7Result.inPlayDistribution);
        console.log("Expected: Baron should be included to create outsider slots");
        console.log("Baron included?", drunk7Result.selectedRoles?.includes('baron') ? "YES ✅" : "NO ❌");
    } else {
        console.log("❌ Failed to generate 7-player setup with Drunk");
        console.log("This might be expected if no solution exists without Baron");
    }
}

async function testSATConstraintParsing() {
    console.log("\n=== Testing SAT CNF Interface ===");
    
    // Test 1: Simple variable assignments
    console.log("\n--- Test 1: Simple assignments ---");
    const solver1 = new SATSolver();
    const x1 = solver1.addVariable('x');
    const y1 = solver1.addVariable('y');
    solver1.addUnitClause(x1, true);  // x = true
    solver1.addUnitClause(y1, false); // y = false
    const result1 = solver1.solveWithModel();
    console.log("Simple assignments:", result1.satisfiable ? "SAT" : "UNSAT");
    
    // Test 2: Logical implications (x => y)
    console.log("\n--- Test 2: Implication constraint ---");
    const solver2 = new SATSolver();
    const x2 = solver2.addVariable('x');
    const y2 = solver2.addVariable('y');
    solver2.addClause([-x2, y2]); // x => y (NOT x OR y)
    solver2.addUnitClause(x2, true);  // x = true
    solver2.addUnitClause(y2, false); // y = false
    const result2 = solver2.solveWithModel();
    console.log("Implication constraint:", result2.satisfiable ? "SAT" : "UNSAT", "(should be UNSAT)");
    
    // Test 3: Complex AND implication (x AND y => z)
    console.log("\n--- Test 3: AND implication constraint ---");
    const solver3 = new SATSolver();
    const x3 = solver3.addVariable('x');
    const y3 = solver3.addVariable('y');
    const z3 = solver3.addVariable('z');
    solver3.addClause([-x3, -y3, z3]); // (x AND y) => z  equiv to (NOT x OR NOT y OR z)
    solver3.addUnitClause(x3, true);   // x = true
    solver3.addUnitClause(y3, true);   // y = true  
    solver3.addUnitClause(z3, false);  // z = false
    const result3 = solver3.solveWithModel();
    console.log("AND constraint:", result3.satisfiable ? "SAT" : "UNSAT", "(should be UNSAT)");
    
    // Test 4: BOTC-style constraint  
    console.log("\n--- Test 4: BOTC baron constraint ---");
    const solver4 = new SATSolver();
    const baron = solver4.addVariable('baron_present');
    const base_town = solver4.addVariable('base_townsfolk_5');
    const after_town = solver4.addVariable('after_role_20_townsfolk_3');
    
    // baron_present AND base_townsfolk_5 => after_role_20_townsfolk_3
    solver4.addClause([-baron, -base_town, after_town]);
    solver4.addUnitClause(baron, true);     // baron present
    solver4.addUnitClause(base_town, true); // base count is 5
    solver4.addUnitClause(after_town, false); // final count is NOT 3 (contradiction)
    
    const result4 = solver4.solveWithModel();
    console.log("BOTC constraint:", result4.satisfiable ? "SAT" : "UNSAT", "(should be UNSAT)");
}

if (require.main === module) {
    main();
}<|MERGE_RESOLUTION|>--- conflicted
+++ resolved
@@ -1,13 +1,10 @@
 import { runAdvancedSATTests } from './advanced-tests';
 import { testSetupFunction } from './setup-tests';
-<<<<<<< HEAD
 import { runSATOperatorTests } from './sat-operator-tests';
-=======
 import { registerTroubleBrewing } from './trouble-brewing-roles';
 import { troubleBrewing } from './scripts';
 import { BagLegalityValidator } from './bag-compiler';
 import { SATSolver } from './solver';
->>>>>>> 280cd697
 
 console.log("Hello BOTC DSL!");
 
@@ -24,10 +21,9 @@
     // Run SAT solver tests
     await runAdvancedSATTests();
     
-<<<<<<< HEAD
     // Test SAT logical operators
     await runSATOperatorTests();
-=======
+    
     // Test SAT solver constraint parsing
     await testSATConstraintParsing();
     
@@ -36,7 +32,6 @@
     
     // Test generative setup  
     await testGenerativeSetup();
->>>>>>> 280cd697
     
     console.log("\n✅ Ready for BOTC modeling!");
 }
